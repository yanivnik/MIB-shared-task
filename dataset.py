from typing import Optional
import random

from torch.utils.data import DataLoader, Dataset
from datasets import load_dataset
import pandas as pd
from transformers import PreTrainedTokenizer

def collate_EAP(xs):
    clean, corrupted, labels = zip(*xs)
    clean = list(clean)
    corrupted = list(corrupted)
    return clean, corrupted, labels


class EAPDataset(Dataset):
    def __init__(self, filepath:str, task:str='greater-than'):
        self.task = task
        self.df = pd.read_csv(filepath)

    def __len__(self):
        return len(self.df)
    
    def shuffle(self):
        self.df = self.df.sample(frac=1)

    def head(self, n: int):
        self.df = self.df.head(n)
    
    def __getitem__(self, index):
        row = self.df.iloc[index]
        if self.task == 'greater-than':
            return row['clean'], row['corrupted'], row['correct_idx']
        elif self.task == 'ioi':
            return row['clean'], row['corrupted'], [row['correct_idx'], row['incorrect_idx']]
        elif self.task == 'ewok':
            return row['Context1'], row['Context2'], [row['Target1'], row['Target2']]
        else:
            raise ValueError(f'Got invalid task: {self.task}')
    
    def to_dataloader(self, batch_size: int):
        return DataLoader(self, batch_size=batch_size, collate_fn=collate_EAP)
    

class HFEAPDataset(Dataset):
    task: str 
    tokenizer: PreTrainedTokenizer
    control: bool
    model_name: Optional[str]
    dataset: Dataset

    def __init__(self, url:str, tokenizer: PreTrainedTokenizer, split:str="train", task:str='ioi', num_examples:Optional[int]=None,
                 control:Optional[bool]=False, counterfactual_type:Optional[str]=None,
                 example_domain:Optional[str]=None, model_name: Optional[str] = None, hf_token: Optional[str] = None):      
        self.task = task
        self.tokenizer = tokenizer
        self.control = control
        self.model_name = model_name

        self.counterfactual_type = counterfactual_type
        if task == 'mcqa':
            self.dataset = load_dataset(url, '4_answer_choices', split=split, token=hf_token)
            if self.counterfactual_type is None:
                self.counterfactual_type = "symbol_counterfactual"
        elif task == 'arc':
            self.dataset = load_dataset(url, split=split, token=hf_token)
            if self.counterfactual_type is None:
                self.counterfactual_type = "symbol_counterfactual"
        elif task == 'ewok':
            self.dataset = load_dataset(url, split="test")
            self.example_domain = "social-properties" if example_domain is None else example_domain
        elif task == 'arithmetic':
            self.dataset = load_dataset(url, split=split, token=hf_token)
            self.example_domain = "+" if example_domain is None else example_domain
        elif task == 'greater-than':
            assert model_name is not None, "For greater-than you must specify the model name, but it is None"
            self.dataset = load_dataset(url, split=split, token=hf_token)
        else:
            self.dataset = load_dataset(url, split=split, token=hf_token)
        
        self.dataset = self.filter_dataset()
        #self.dataset = self.shuffle()
        if num_examples:
            self.dataset = self.head(num_examples)
        
        # for when `control is True`
        self.answer_map = {}
        self.seed_offset = 0


    def __len__(self):
        return len(self.dataset)
    
    def shuffle(self):
        return self.dataset.shuffle()
    
    def head(self, n: int):
<<<<<<< HEAD
        return [self.dataset[i] for i in range(n)]
    
    def tail(self, n: int):
        return [self.dataset[i] for i in range(len(self.dataset)-n, len(self.dataset))]
=======
        self.dataset = self.dataset.select(range(n))
>>>>>>> f9f1cee9

    def filter_dataset(self):
        if self.task == 'ioi':
            filtered_dataset = self.dataset.filter(
                lambda x: len(self.tokenizer(f" {x['metadata']['indirect_object']}", add_special_tokens=False).input_ids) == 
                          len(self.tokenizer(f" {x['metadata']['subject']}", add_special_tokens=False).input_ids) and
                          len(self.tokenizer(f" {x['metadata']['indirect_object']}", add_special_tokens=False).input_ids) ==
                          len(self.tokenizer(f" {x['metadata']['random_c']}", add_special_tokens=False).input_ids)
            )
        elif self.task == 'mcqa':
            filtered_dataset = self.dataset.filter(
                lambda x: len(self.tokenizer(x["choices"]["label"][x["answerKey"]], add_special_tokens=False).input_ids) ==
                          len(self.tokenizer(str(x[self.counterfactual_type]["choices"]["label"][x[self.counterfactual_type]["answerKey"]]),
                                             add_special_tokens=False).input_ids)
            )
        elif self.task == 'ewok':
            filtered_dataset = self.dataset.filter(
                lambda x: len(self.tokenizer(x["Target1"], add_special_tokens=False).input_ids) ==
                          len(self.tokenizer(x["Target2"], add_special_tokens=False).input_ids) and
                          x["Domain"] == self.example_domain
            )
        elif self.task == 'arithmetic':
            filtered_dataset = self.dataset.filter(
                lambda x: len(self.tokenizer(str(x["label"]), add_special_tokens=False).input_ids) == 1 and
                          x["random_counterfactual"] is not None and
                          x["random_counterfactual"]["prompt"] is not None and x["operator"] == self.example_domain and
                          len(self.tokenizer(str(x["random_counterfactual"]["label"]), add_special_tokens=False).input_ids) == 1
            )
        elif self.task == 'greater-than':
            filtered_dataset = self.dataset.filter(
                lambda x: len(self.tokenizer(x["clean"], add_special_tokens=False).input_ids) ==
                          len(self.tokenizer(x["corrupted"], add_special_tokens=False).input_ids)
            )
        elif self.task == 'arc':
            filtered_dataset = self.dataset.filter(
                lambda x: len(self.tokenizer(x["choices"]["label"][x["answerKey"]], add_special_tokens=False).input_ids) ==
                          len(self.tokenizer(str(x[self.counterfactual_type]["choices"]["label"][x[self.counterfactual_type]["answerKey"]]),
                                             add_special_tokens=False).input_ids)
            )
        else:
            raise ValueError(f"Unrecognized task: {self.task}")

        return filtered_dataset
    
    def __getitem__(self, index):
        def _make_control_answer(answer_idx, offset=0):
            if offset != 0:
                self.seed_offset += offset
            random.seed(index + self.seed_offset)

            if answer_idx not in self.answer_map:
                random_token = random.randint(1000, self.tokenizer.vocab_size-1000)
                existing_random_answers = set(self.answer_map.values())
                # keep resampling until we obtain a unique answer. maintains bijectivity
                while random_token in existing_random_answers:
                    self.seed_offset += 1
                    random.seed(index + self.seed_offset)
                    random_token = random.randint(1000, self.tokenizer.vocab_size-1000)
                self.answer_map[answer_idx] = random_token
                
            new_answer_idx = self.answer_map[answer_idx]
            return new_answer_idx

        row = self.dataset[index]
        if self.task == 'ioi':
            counterfactual_col = 's2_io_flip_counterfactual' if self.counterfactual_type is None else self.counterfactual_type
            correct_idx = self.tokenizer(f" {row['metadata']['indirect_object']}", add_special_tokens=False).input_ids[0]
            incorrect_idx = self.tokenizer(f" {row['metadata']['subject']}", add_special_tokens=False).input_ids[0]
            if self.control:
                correct_idx = _make_control_answer(correct_idx)
                incorrect_idx = _make_control_answer(incorrect_idx, offset=1)
            return row["prompt"], row[counterfactual_col]["prompt"], [correct_idx, incorrect_idx]
        
        elif self.task in ('mcqa', 'arc'):
            clean_prompt = row["prompt"]
            correct_idx = self.tokenizer(row["choices"]["label"][row["answerKey"]], add_special_tokens=False).input_ids[0]
            # counterfactual_cols = [k for k in list(row.keys()) if "_counterfactual" in k]
            counterfactual_col = row[self.counterfactual_type]
            corrupted_prompt = counterfactual_col["prompt"]
            incorrect_ans = str(counterfactual_col["choices"]["label"][counterfactual_col["answerKey"]])
            incorrect_idx = self.tokenizer(incorrect_ans, add_special_tokens=False).input_ids[0]
            if self.control:
                correct_idx = _make_control_answer(correct_idx)
                incorrect_idx = _make_control_answer(incorrect_idx, offset=1)
            return clean_prompt, corrupted_prompt, [correct_idx, incorrect_idx]

        elif self.task == 'arithmetic':
            clean_prompt = row["prompt"]
            corrupted_prompt = row["random_counterfactual"]["prompt"]
            correct_idx = self.tokenizer(str(row["label"]), add_special_tokens=False).input_ids[0]
            incorrect_idx = self.tokenizer(str(row["random_counterfactual"]["label"]), add_special_tokens=False).input_ids[0]
            if self.control:
                correct_idx = _make_control_answer(correct_idx)
                incorrect_idx = _make_control_answer(incorrect_idx, offset=1)
            return clean_prompt, corrupted_prompt, [correct_idx, incorrect_idx]

        elif self.task == 'ewok':
            clean_prompt = row["Context1"] + " " + row["Target1"]
            counterfactual_prompt = row["Context1"] + " " + row["Target2"]
            correct_idxs = self.tokenizer(row["Target1"], add_special_tokens=False).input_ids
            incorrect_idxs = self.tokenizer(row["Target2"], add_special_tokens=False).input_ids
            if self.control:
                raise NotImplementedError("Error: controls are not implemented for multi-token outputs.")
            return clean_prompt, counterfactual_prompt, [correct_idxs, incorrect_idxs]

        elif self.task == 'greater-than':
            year = row['year']
            if 'gpt2' in self.model_name:
                label = [int(year[2:])]
            elif 'Llama-3' in self.model_name:
                label = [int(year[:3]), int(year[3:])]
            elif 'gemma-2' in self.model_name or 'Qwen' in self.model_name:
                label = [int(year[2]), int(year[3])]
            else:
                raise ValueError(f"Unrecognized model name: {self.model_name}")
            return row['clean'], row['corrupted'], label

    def to_dataloader(self, batch_size: int):
        return DataLoader(self, batch_size=batch_size, collate_fn=collate_EAP)<|MERGE_RESOLUTION|>--- conflicted
+++ resolved
@@ -95,14 +95,12 @@
         return self.dataset.shuffle()
     
     def head(self, n: int):
-<<<<<<< HEAD
         return [self.dataset[i] for i in range(n)]
+        #self.dataset = self.dataset.select(range(n))
     
     def tail(self, n: int):
         return [self.dataset[i] for i in range(len(self.dataset)-n, len(self.dataset))]
-=======
-        self.dataset = self.dataset.select(range(n))
->>>>>>> f9f1cee9
+        
 
     def filter_dataset(self):
         if self.task == 'ioi':
