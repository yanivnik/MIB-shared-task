from typing import Callable, List, Union

import math
import torch
from torch import Tensor
from torch.utils.data import DataLoader
from transformer_lens import HookedTransformer
from tqdm import tqdm
from einops import rearrange, einsum
from copy import deepcopy
from attribute import get_npos_input_lengths, make_hooks_and_matrices

from graph import Graph, InputNode, LogitNode, AttentionNode, MLPNode, Node


def evaluate_graph(model: HookedTransformer, graph: Graph, dataloader: DataLoader, metrics: List[Callable[[Tensor], Tensor]], prune:bool=True, quiet=False, zero_ablate=False, neuron_level=False):
    """
    Evaluate a circuit (i.e. a graph where only some nodes are false, probably created by calling graph.apply_threshold). You probably want to prune beforehand to make sure your circuit is valid.
    """
    if prune:
        graph.prune_dead_nodes()

    empty_circuit = not graph.nodes['logits'].in_graph

    # Construct a matrix that indicates which edges are in the graph
    # We take the opposite matrix, because we'll use at as a mask to specify 
    # which edges we want to corrupt
    in_graph_matrix = torch.zeros((graph.n_forward, graph.n_backward), device='cuda', dtype=model.cfg.dtype)
    for edge in graph.edges.values():
        if edge.in_graph:
            in_graph_matrix[graph.forward_index(edge.parent, attn_slice=False), graph.backward_index(edge.child, qkv=edge.qkv, attn_slice=False)] = 1
            
    in_graph_matrix = 1 - in_graph_matrix
    
    # same thing but for neurons
    if neuron_level:
        neuron_matrix = torch.ones((graph.n_forward, model.cfg.d_model), device='cuda', dtype=model.cfg.dtype)
        for node in graph.nodes.values():
            if node.neurons is not None:
                neuron_matrix[graph.forward_index(edge.parent, attn_slice=False)] = node.neurons
                
        neuron_matrix = 1 - neuron_matrix
    else:
        neuron_matrix = None

    # For each node in the graph, corrupt its inputs, if the corresponding edge isn't in the graph 
    # We corrupt it by adding in the activation difference (b/w clean and corrupted acts)
    def make_input_construction_hook(act_index, activation_differences, in_graph_vector, neuron_matrix):
        def input_construction_hook(activations, hook):
            if neuron_matrix is not None:
                update = einsum(activation_differences[:, :, :len(in_graph_vector)], neuron_matrix[:len(in_graph_vector)], in_graph_vector,'batch pos previous hidden, previous hidden, previous -> batch pos hidden')
            else:
                update = einsum(activation_differences[:, :, :len(in_graph_vector)], in_graph_vector,'batch pos previous hidden, previous -> batch pos hidden')
            activations[act_index] += update
            return activations
        return input_construction_hook

    def make_input_construction_hooks(activation_differences, in_graph_matrix, neuron_matrix):
        input_construction_hooks = []
        for node in graph.nodes.values():
            if isinstance(node, InputNode):
                pass
            elif isinstance(node, LogitNode) or isinstance(node, MLPNode):
                fwd_index = graph.prev_index(node)
                bwd_index = graph.backward_index(node)
                input_cons_hook = make_input_construction_hook(node.index, activation_differences, in_graph_matrix[:fwd_index, bwd_index], neuron_matrix)
                input_construction_hooks.append((node.in_hook, input_cons_hook))
            elif isinstance(node, AttentionNode):
                for i, letter in enumerate('qkv'):
                    fwd_index = graph.prev_index(node)
                    bwd_index = graph.backward_index(node, qkv=letter, attn_slice=False)
                    input_cons_hook = make_input_construction_hook(node.index, activation_differences, in_graph_matrix[:fwd_index, bwd_index], neuron_matrix)
                    input_construction_hooks.append((node.qkv_inputs[i], input_cons_hook))
            else:
                raise ValueError(f"Invalid node: {node} of type {type(node)}")
        return input_construction_hooks
    
    # and here we actually run / evaluate the model
    metrics_list = True
    if not isinstance(metrics, list):
        metrics = [metrics]
        metrics_list = False
    results = [[] for _ in metrics]
    
    dataloader = dataloader if quiet else tqdm(dataloader)
    for clean, corrupted, label in dataloader:
        n_pos, input_lengths = get_npos_input_lengths(model, clean)
        
        # fwd_hooks_corrupted adds in corrupted acts to activation_difference
        # fwd_hooks_clean subtracts out clean acts from activation_difference
        # activation difference is of size (batch, pos, src_nodes, hidden)
        (fwd_hooks_corrupted, fwd_hooks_clean, _), activation_difference = make_hooks_and_matrices(model, graph, len(clean), n_pos, None)
        
        input_construction_hooks = make_input_construction_hooks(activation_difference, in_graph_matrix, neuron_matrix)
        with torch.inference_mode():
            
            if not zero_ablate:
                # We intervene by subtracting out clean and adding in corrupted activations
                # In the case of zero ablation, we skip the adding in corrupted activations
                with model.hooks(fwd_hooks_corrupted):
                    corrupted_logits = model(corrupted)
                
            with model.hooks(fwd_hooks_clean + input_construction_hooks):
                if empty_circuit:
                    # if the circuit is totally empty, so is nodes_in_graph
                    # so we just corrupt everything manually like this
                    logits = model(corrupted)
                else:
                    logits = model(clean)

        for i, metric in enumerate(metrics):
            r = metric(logits, corrupted_logits, input_lengths, label).cpu()
            if len(r.size()) == 0:
                r = r.unsqueeze(0)
            results[i].append(r)

    results = [torch.cat(rs) for rs in results]
    if not metrics_list:
        results = results[0]
    return results


def evaluate_area_under_curve(model, graph, dataloader, metrics, prune=True, quiet=False,
<<<<<<< HEAD
                              node_eval=False, zero_ablate=False, run_corrupted=False):
=======
                              node_eval=True, run_corrupted=False, above_curve=False,
                              log_scale=True, inverse=False):
>>>>>>> 222d9c38
    baseline_score = evaluate_baseline(model, dataloader, metrics, run_corrupted=run_corrupted).mean().item()
    
    if node_eval:
        filtered_nodes = [(node, graph.nodes[node]) for node in graph.nodes if isinstance(graph.nodes[node], MLPNode)]
        sorted_itemlist = sorted(filtered_nodes, key=lambda x: x[1].score, reverse=True)
        num_nodes = len(sorted_itemlist)
    else:
        filtered_edges = [(name, graph.edges[name]) for name in graph.edges]
        sorted_itemlist = sorted(filtered_edges, key=lambda x: x[1].score, reverse=True)
        num_edges = len(sorted_itemlist)
    
    percentages = (.001, .002, .005, .01, .02, .05, .1, .2, .5, 1)

    faithfulnesses = []
    for pct in percentages:
        this_graph = graph
        if node_eval:
            curr_num_items = int(pct * num_nodes)
            print(f"Computing results for {pct*100}% of nodes (N={curr_num_items})")
            for idx, node in enumerate(sorted_itemlist):
                if idx < curr_num_items:
                    this_graph.nodes[node[0]].in_graph = True if not inverse else False
                else:
                    this_graph.nodes[node[0]].in_graph = False if not inverse else True
        else:
            curr_num_items = int(pct * num_edges)
            print(f"Computing results for {pct*100}% of edges (N={curr_num_items})")
            for idx, edge in enumerate(sorted_itemlist):
                if idx < curr_num_items:
                    this_graph.edges[edge[0]].in_graph = True if not inverse else False
                else:
<<<<<<< HEAD
                    this_graph.edges[edge[0]].in_graph = False
=======
                    this_graph.edges[edge[0]].in_graph = False if not inverse else True
        edge_eval = not node_eval
>>>>>>> 222d9c38
        ablated_score = evaluate_graph(model, this_graph, dataloader, metrics,
                                       prune=prune, quiet=quiet, zero_ablate=zero_ablate).mean().item()
        faithfulness = ablated_score / baseline_score
        faithfulnesses.append(faithfulness)
    
    area_under = 0.
    area_from_100 = 0.
    for i in range(len(faithfulnesses) - 1):
        i_1, i_2 = i, i+1
        x_1 = percentages[i_1]
        x_2 = percentages[i_2]
        # area from point to 100
        if log_scale:
            x_1 = math.log(x_1)
            x_2 = math.log(x_2)
        trapezoidal = (percentages[i_2] - percentages[i_1]) * \
                        (((abs(1. - faithfulnesses[i_1])) + (abs(1. - faithfulnesses[i_2]))) / 2)
        area_from_100 += trapezoidal 
        
        trapezoidal = (percentages[i_2] - percentages[i_1]) * ((faithfulnesses[i_1] + faithfulnesses[i_2]) / 2)
        area_under += trapezoidal
    average = sum(faithfulnesses) / len(faithfulnesses)
    return area_under, area_from_100, average, faithfulnesses


def evaluate_baseline(model: HookedTransformer, dataloader:DataLoader, metrics: List[Callable[[Tensor], Tensor]], run_corrupted=False):
    metrics_list = True
    if not isinstance(metrics, list):
        metrics = [metrics]
        metrics_list = False
    
    results = [[] for _ in metrics]
    for clean, corrupted, label in tqdm(dataloader):
        tokenized = model.tokenizer(clean, padding='longest', return_tensors='pt', add_special_tokens=True)
        input_lengths = 1 + tokenized.attention_mask.sum(1)
        with torch.inference_mode():
            corrupted_logits = model(corrupted)
            logits = model(clean)
        for i, metric in enumerate(metrics):
            if run_corrupted:
                r = metric(corrupted_logits, logits, input_lengths, label).cpu()
            else:
                r = metric(logits, corrupted_logits, input_lengths, label).cpu()
            if len(r.size()) == 0:
                r = r.unsqueeze(0)
            results[i].append(r)

    results = [torch.cat(rs) for rs in results]
    if not metrics_list:
        results = results[0]
    return results

def evaluate_kl(model: HookedTransformer, inputs, target_inputs):
    results = []
    for inp, target in tqdm(zip(inputs, target_inputs), total=len(inputs)):
        
        batch_size = len(inp)
        tokenized = model.tokenizer(inp, padding='longest', return_tensors='pt', add_special_tokens=True)
        input_length = 1 + tokenized.attention_mask.sum(1)
        
        with torch.inference_mode():
            target_logits = model(target)
            logits = model(inp)

        idx = torch.arange(batch_size, device=logits.device)

        logits = logits[idx, input_length - 1]
        target_logits = target_logits[idx, input_length - 1]

        logprobs = torch.log_softmax(logits, dim=-1)
        target_logprobs = torch.log_softmax(target_logits, dim=-1)

        r = torch.nn.functional.kl_div(logprobs, target_logprobs, log_target=True, reduction='mean')
        if len(r.size()) == 0:
            r = r.unsqueeze(0)
        results.append(r)

    return torch.cat(results)<|MERGE_RESOLUTION|>--- conflicted
+++ resolved
@@ -121,12 +121,8 @@
 
 
 def evaluate_area_under_curve(model, graph, dataloader, metrics, prune=True, quiet=False,
-<<<<<<< HEAD
-                              node_eval=False, zero_ablate=False, run_corrupted=False):
-=======
                               node_eval=True, run_corrupted=False, above_curve=False,
                               log_scale=True, inverse=False):
->>>>>>> 222d9c38
     baseline_score = evaluate_baseline(model, dataloader, metrics, run_corrupted=run_corrupted).mean().item()
     
     if node_eval:
@@ -158,12 +154,8 @@
                 if idx < curr_num_items:
                     this_graph.edges[edge[0]].in_graph = True if not inverse else False
                 else:
-<<<<<<< HEAD
-                    this_graph.edges[edge[0]].in_graph = False
-=======
                     this_graph.edges[edge[0]].in_graph = False if not inverse else True
         edge_eval = not node_eval
->>>>>>> 222d9c38
         ablated_score = evaluate_graph(model, this_graph, dataloader, metrics,
                                        prune=prune, quiet=quiet, zero_ablate=zero_ablate).mean().item()
         faithfulness = ablated_score / baseline_score
